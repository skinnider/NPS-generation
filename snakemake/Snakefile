--- conflicted
+++ resolved
@@ -33,7 +33,6 @@
                    dataset=DATASETS, repr=REPRESENTATIONS, seed=SEED, fold=range(FOLDS))
 
 
-<<<<<<< HEAD
 rule preprocess:
     input:
         f"{DATASETS_FOLDER}/{{dataset}}.txt"
@@ -64,32 +63,6 @@
         '--representation {wildcards.repr} '
         '--seed {wildcards.seed} '
         '--max-input-smiles {config[max_input_smiles]} '
-=======
-rule preprocess_and_create_training_sets:
-    input:
-        f"{DATASETS_FOLDER}/{{dataset}}.txt"
-    output:
-        train_file=f"{OUTPUT_DIR}/prior/inputs/train_{{dataset}}_{{repr}}_sample{{sample_idx}}_{{fold}}.csv",
-        vocab_file=f"{OUTPUT_DIR}/prior/inputs/train_{{dataset}}_{{repr}}_sample{{sample_idx}}_{{fold}}.vocabulary",
-        test_file=f"{OUTPUT_DIR}/prior/inputs/test_{{dataset}}_{{repr}}_sample{{sample_idx}}_{{fold}}.csv",
-        train_file_smi=f"{OUTPUT_DIR}/prior/training_sets/{{dataset}}_{{repr}}_sample{{sample_idx}}_{{fold}}_fps.smi",
-        vocab_file_fps=f"{OUTPUT_DIR}/prior/training_sets/{{dataset}}_{{repr}}_sample{{sample_idx}}_{{fold}}_fps.vocab"
-    shell:
-        'python ../python/inner-preprocess-and-create-training-sets.py '
-        '--input_file {input} '
-        '--train_file {output.train_file} '
-        '--test_file {output.test_file} '
-        '--vocab_file {output.vocab_file} '
-        '--train_file_smi {output.train_file_smi} '
-        '--vocab_file_fps {output.vocab_file_fps} '
-        '--representation {wildcards.repr} '
-        '--k {K} '
-        '--cv_fold {wildcards.fold} '
-        '--sample_idx {wildcards.sample_idx} '
-        '--enum_factor 0 '
-        '--n_molecules {MODEL_PARAMS[n_molecules]} '
-        '--min_tc {MODEL_PARAMS[min_tc]} '
->>>>>>> 2717b18c
 
 
 rule train_models_RNN:
